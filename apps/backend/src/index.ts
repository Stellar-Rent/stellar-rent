import cors from 'cors';
import dotenv from 'dotenv';
import express from 'express';
import { errorMiddleware } from './middleware/error.middleware';
import { rateLimiter } from './middleware/rateLimiter';
import authRoutes from './routes/auth';
import propertyRoutes from './routes/property.route';
// Environment variables configuration
dotenv.config();

// Validate environment variables at startup to prevent runtime errors
if (!process.env.JWT_SECRET) {
  throw new Error('Missing JWT_SECRET environment variable');
}

if (!process.env.SUPABASE_URL) {
  throw new Error('Missing SUPABASE_URL environment variable');
}

// Debug: verificar variables de entorno
console.log('Variables de entorno cargadas:', {
  supabaseUrl: process.env.SUPABASE_URL ? '✅' : '❌',
  supabaseKey: process.env.SUPABASE_ANON_KEY ? '✅' : '❌',
  jwtSecret: process.env.JWT_SECRET ? '✅' : '❌',
});

const app = express();
const PORT = process.env.PORT || 3000;

// Middleware
app.use(express.json());
app.use(
  cors({
    origin: process.env.CORS_ORIGIN || 'http://localhost:3001',
    credentials: true,
  })
);
app.use(rateLimiter);

// Routes
app.use('/auth', authRoutes);
app.use('/properties', propertyRoutes);
<<<<<<< HEAD
=======

// Health check endpoint for Docker
app.get('/health', (_req, res) => {
  res.status(200).json({
    status: 'healthy',
    timestamp: new Date().toISOString(),
    uptime: process.uptime(),
    environment: process.env.NODE_ENV || 'development',
  });
});
>>>>>>> a3c63e79

// Test route
app.get('/', (_req, res) => {
  res.json({ message: 'Stellar Rent API is running successfully 🚀' });
});

// Error handling
app.use(errorMiddleware);

// Start server
app.listen(PORT, () => {
  console.log(`✅ Server running on port ${PORT}`);
  console.log(`🚀 Environment: ${process.env.NODE_ENV || 'development'}`);
});<|MERGE_RESOLUTION|>--- conflicted
+++ resolved
@@ -40,8 +40,6 @@
 // Routes
 app.use('/auth', authRoutes);
 app.use('/properties', propertyRoutes);
-<<<<<<< HEAD
-=======
 
 // Health check endpoint for Docker
 app.get('/health', (_req, res) => {
@@ -52,7 +50,7 @@
     environment: process.env.NODE_ENV || 'development',
   });
 });
->>>>>>> a3c63e79
+
 
 // Test route
 app.get('/', (_req, res) => {
