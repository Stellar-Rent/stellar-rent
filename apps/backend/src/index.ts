import cors from 'cors';
import dotenv from 'dotenv';
import express from 'express';
import { errorMiddleware } from './middleware/error.middleware';
import { rateLimiter } from './middleware/rateLimiter';
import authRoutes from './routes/auth';
import bookingRoutes from './routes/booking.routes';
import propertyRoutes from './routes/property.route';
<<<<<<< HEAD
=======

>>>>>>> 1dd9f0c2
// Environment variables configuration
dotenv.config();

// Validate environment variables at startup to prevent runtime errors
if (!process.env.JWT_SECRET) {
  throw new Error('Missing JWT_SECRET environment variable');
}

if (!process.env.SUPABASE_URL) {
  throw new Error('Missing SUPABASE_URL environment variable');
}

// Debug: verificar variables de entorno
console.log('Variables de entorno cargadas:', {
  supabaseUrl: process.env.SUPABASE_URL ? '✅' : '❌',
  supabaseKey: process.env.SUPABASE_ANON_KEY ? '✅' : '❌',
  jwtSecret: process.env.JWT_SECRET ? '✅' : '❌',
});

const app = express();
const PORT = process.env.PORT || 3000;

// Middleware
app.use(express.json());
app.use(
  cors({
    origin: process.env.CORS_ORIGIN || 'http://localhost:3001',
    credentials: true,
  })
);
app.use(rateLimiter);

// Routes
app.use('/auth', authRoutes);
<<<<<<< HEAD
app.use('/api', bookingRoutes);
=======
app.use('/api/bookings', bookingRoutes);
>>>>>>> 1dd9f0c2
app.use('/properties', propertyRoutes);

// Health check endpoint for Docker
app.get('/health', (_req, res) => {
  res.status(200).json({
    status: 'healthy',
    timestamp: new Date().toISOString(),
    uptime: process.uptime(),
    environment: process.env.NODE_ENV || 'development',
  });
});
<<<<<<< HEAD

=======
>>>>>>> 1dd9f0c2

// Test route
app.get('/', (_req, res) => {
  res.json({ message: 'Stellar Rent API is running successfully 🚀' });
});

// Error handling
app.use(errorMiddleware);

// Start server
app.listen(PORT, () => {
  console.log(`✅ Server running on port ${PORT}`);
  console.log(`🚀 Environment: ${process.env.NODE_ENV || 'development'}`);
});<|MERGE_RESOLUTION|>--- conflicted
+++ resolved
@@ -6,10 +6,7 @@
 import authRoutes from './routes/auth';
 import bookingRoutes from './routes/booking.routes';
 import propertyRoutes from './routes/property.route';
-<<<<<<< HEAD
-=======
 
->>>>>>> 1dd9f0c2
 // Environment variables configuration
 dotenv.config();
 
@@ -44,11 +41,7 @@
 
 // Routes
 app.use('/auth', authRoutes);
-<<<<<<< HEAD
-app.use('/api', bookingRoutes);
-=======
 app.use('/api/bookings', bookingRoutes);
->>>>>>> 1dd9f0c2
 app.use('/properties', propertyRoutes);
 
 // Health check endpoint for Docker
@@ -60,10 +53,6 @@
     environment: process.env.NODE_ENV || 'development',
   });
 });
-<<<<<<< HEAD
-
-=======
->>>>>>> 1dd9f0c2
 
 // Test route
 app.get('/', (_req, res) => {
