import cors from 'cors';
import dotenv from 'dotenv';
import express from 'express';

import { errorMiddleware } from './middleware/error.middleware';
import { rateLimiter } from './middleware/rateLimiter';

import { locationRoutes, profileRoutes, propertyRoutes } from './routes';
import authRoutes from './routes/auth';
import bookingRoutes from './routes/booking.routes';
import walletAuthRoutes from './routes/wallet-auth.routes';

import syncRoutes from './routes/sync.routes';
import { runInitialCleanup, startCleanupScheduler } from './services/cleanup-schedular';
import { syncService } from './services/sync.service';

// Environment variables configuration
dotenv.config();

async function initializeServices() {
  // Initialize cleanup scheduler
  await runInitialCleanup();
  startCleanupScheduler();

  // Initialize blockchain sync service
  try {
    await syncService.start();
    console.log('✅ Blockchain synchronization service started');
  } catch (error) {
    console.error('❌ Failed to start blockchain sync service:', error);
  }
}

console.log('Loaded environment variables:', {
  supabaseUrl: process.env.SUPABASE_URL ? '✅' : '❌',
  supabaseKey: process.env.SUPABASE_ANON_KEY ? '✅' : '❌',
  jwtSecret: process.env.JWT_SECRET ? '✅' : '❌',
});

export const app = express();
const PORT = process.env.PORT || 3001;

// Middleware
app.use(express.json());
app.use(
  cors({
    origin: ['http://localhost:3000', 'http://localhost:3001'],
    credentials: true,
    methods: ['GET', 'POST', 'PUT', 'DELETE', 'OPTIONS'],
    allowedHeaders: ['Content-Type', 'Authorization', 'X-Requested-With'],
    optionsSuccessStatus: 200, // Para IE11
  })
);
app.use(rateLimiter);

// Routes
app.use('/auth', authRoutes);
app.use('/api/auth', walletAuthRoutes);
app.use('/api/bookings', bookingRoutes);
app.use('/api/locations', locationRoutes);
app.use('/api/profile', profileRoutes);
app.use('/api/properties', propertyRoutes);
app.use('/api/sync', syncRoutes);

// Test route
app.get('/', (_req, res) => {
  res.json({ message: 'Stellar Rent API is running successfully 🚀' });
});

// Error handling
app.use(errorMiddleware);

// Start server
app.listen(PORT, () => {
  console.log(`Servidor corriendo en el puerto ${PORT}`);
<<<<<<< HEAD
  initializeServices();
  console.log('✅ All services initialized successfully');
=======
  initializeCronJob();
  console.log('Cron job initialized for expired challenges cleanup');
  console.log(`Running on port http://localhost:${PORT}`);
>>>>>>> cef2a061
});<|MERGE_RESOLUTION|>--- conflicted
+++ resolved
@@ -72,13 +72,9 @@
 
 // Start server
 app.listen(PORT, () => {
-  console.log(`Servidor corriendo en el puerto ${PORT}`);
-<<<<<<< HEAD
   initializeServices();
   console.log('✅ All services initialized successfully');
-=======
   initializeCronJob();
   console.log('Cron job initialized for expired challenges cleanup');
   console.log(`Running on port http://localhost:${PORT}`);
->>>>>>> cef2a061
 });