/**
 * MODIFICATION SUMMARY - PropertyListingContract Integration
 *
 * Changed: Added blockchain synchronization logic for property CRUD operations
 * Reason: OnlyDust task requirement for PropertyListingContract integration with data integrity verification
 * Impact: Properties now automatically sync with Stellar blockchain when created/updated, enabling tamper-proof verification
 * Dependencies: Added propertyListingContract.ts module for blockchain interactions
 * Breaking Changes: Added 'warning' property to ServiceResponse interface for blockchain operation failures
 *
 * Related Files:
 * - apps/backend/src/blockchain/propertyListingContract.ts (new blockchain client)
 * - apps/backend/src/controllers/property.controller.ts (new verification endpoint)
 * - apps/backend/src/routes/property.route.ts (new verification route)
 * - apps/web/src/components/features/properties/PropertyDetail.tsx (blockchain verification UI)
 * - apps/web/src/app/dashboard/host-dashboard/page.tsx (status badge integration)
 *
 * GitHub Issue: https://github.com/Stellar-Rent/stellar-rent/issues/99
 */

const pLimit = require('p-limit');
import { checkBookingAvailability } from '../blockchain/bookingContract';
import {
  type PropertyListing,
  createPropertyListing,
  getPropertyListing,
  propertyToHashData,
  updatePropertyListing,
  updatePropertyStatus,
  verifyPropertyIntegrity,
} from '../blockchain/propertyListingContract';
import { supabase } from '../config/supabase';
import type {
  AvailabilityRange,
  AvailabilityRangeInput,
  CreatePropertyInput,
  FeaturedProperty,
  Property,
  UpdatePropertyInput,
} from '../types/property.types';
// import{ checkB }
import { propertySchema, updatePropertySchema } from '../types/property.types';
import { cacheService } from './cache.service';

// Use Number.isNaN directly

// Allowed amenities list
const ALLOWED_AMENITIES = [
  'wifi',
  'kitchen',
  'washing_machine',
  'air_conditioning',
  'heating',
  'tv',
  'parking',
  'pool',
  'gym',
  'balcony',
  'garden',
  'fireplace',
  'hot_tub',
  'bbq',
  'dishwasher',
  'microwave',
  'coffee_machine',
  'iron',
  'hair_dryer',
  'towels',
  'bed_linen',
  'soap',
  'toilet_paper',
  'shampoo',
  'first_aid_kit',
  'fire_extinguisher',
  'smoke_alarm',
  'carbon_monoxide_alarm',
] as const;

// type AllowedAmenity = (typeof ALLOWED_AMENITIES)[number];

export interface ServiceResponse<T> {
  success: boolean;
  data?: T;
  error?: string;
  details?: unknown;
  warning?: string;
}

export interface PropertyListResponse {
  properties: Property[];
  total: number;
  page: number;
  limit: number;
}

export interface PropertySearchFilters {
  city?: string;
  country?: string;
  min_price?: number;
  max_price?: number;
  bedrooms?: number;
  bathrooms?: number;
  max_guests?: number;
  amenities?: string[];
  status?: 'available' | 'booked' | 'maintenance';
  from?: string;
  to?: string;
}

export interface PropertySearchOptions {
  page?: number;
  limit?: number;
  sort_by?: 'price' | 'created_at' | 'title';
  sort_order?: 'asc' | 'desc';
}

// Validation functions
function validateImageUrls(images: string[]): boolean {
  const urlRegex = /^https?:\/\/.+\.(jpg|jpeg|png|gif|webp)$/i;
  return images.every((url) => urlRegex.test(url));
}

function validateAmenities(amenities: string[]): {
  valid: boolean;
  invalidAmenities: string[];
} {
  const invalidAmenities = amenities.filter(
    (amenity) => !(ALLOWED_AMENITIES as readonly string[]).includes(amenity)
  );

  return {
    valid: invalidAmenities.length === 0,
    invalidAmenities,
  };
}

function validateAvailabilityRanges(availability: AvailabilityRange[]): boolean {
  return availability.every((range) => {
    const startDate = new Date(range.start_date);
    const endDate = new Date(range.end_date);
    return (
      startDate < endDate && !Number.isNaN(startDate.getTime()) && !Number.isNaN(endDate.getTime())
    );
  });
}

/**
 * Create a new property
 */
export async function createProperty(
  input: CreatePropertyInput
): Promise<ServiceResponse<Property>> {
  try {
    const validationResult = propertySchema.safeParse(input);
    if (!validationResult.success) {
      return {
        success: false,
        error: 'Validation failed',
        details: validationResult.error.errors,
      };
    }

    // Validate image URLs
    if (input.images && input.images.length > 0) {
      if (!validateImageUrls(input.images)) {
        return {
          success: false,
          error:
            'Invalid image URLs. Images must be valid HTTP/HTTPS URLs ending with jpg, jpeg, png, gif, or webp',
        };
      }
    }

    // Validate amenities
    if (input.amenities && input.amenities.length > 0) {
      const amenitiesValidation = validateAmenities(input.amenities);
      if (!amenitiesValidation.valid) {
        return {
          success: false,
          error: 'Invalid amenities provided',
          details: {
            invalidAmenities: amenitiesValidation.invalidAmenities,
            allowedAmenities: ALLOWED_AMENITIES,
          },
        };
      }
    }

    // Validate availability ranges
    if (input.availability && input.availability.length > 0) {
      const mappedAvailability = input.availability.map((range: AvailabilityRangeInput) => ({
        start_date: (range.start_date ?? range.from) || '',
        end_date: (range.end_date ?? range.to) || '',
        is_available: range.is_available ?? true,
      }));
      if (!validateAvailabilityRanges(mappedAvailability)) {
        return {
          success: false,
          error:
            'Invalid availability ranges. Start date must be before end date and dates must be valid',
        };
      }
    }

    // Check if owner exists
    const { data: owner, error: ownerError } = await supabase
      .from('users')
      .select('id')
      .eq('id', input.ownerId)
      .single();

    if (ownerError || !owner) {
      return {
        success: false,
        error: 'Owner not found',
      };
    }

    // Insert property into database first
    const { data: property, error: insertError } = await supabase
      .from('properties')
      .insert({
        ...input,
        created_at: new Date().toISOString(),
        updated_at: new Date().toISOString(),
      })
      .select()
      .single();

    if (insertError) {
      console.error('Database insert error:', insertError);
      return {
        success: false,
        error: 'Failed to create property',
        details: insertError,
      };
    }

    // Create blockchain listing
    try {
      // Get owner's stellar address from profile
      const { data: ownerProfile, error: profileError } = await supabase
        .from('profiles')
        .select('stellar_address')
        .eq('user_id', input.ownerId)
        .single();

      if (profileError || !ownerProfile?.stellar_address) {
        console.warn('Owner stellar address not found, skipping blockchain sync');
        await cacheService.invalidateSearchCaches();
        return {
          success: true,
          data: property as Property,
          warning: 'Property created but owner wallet address not found for blockchain sync',
        };
      }

      const propertyHashData = propertyToHashData(property as Property);
      const blockchainListing = await createPropertyListing(
        property.id,
        propertyHashData,
        ownerProfile.stellar_address
      );

      // Update property with blockchain hash
      const { data: updatedProperty, error: updateError } = await supabase
        .from('properties')
        .update({
          property_token: blockchainListing.data_hash,
          updated_at: new Date().toISOString(),
        })
        .eq('id', property.id)
        .select()
        .single();

      if (updateError) {
        console.error('Failed to update property with blockchain hash:', updateError);
        await cacheService.invalidateSearchCaches();
        return {
          success: true,
          data: property as Property,
          warning: 'Property created but blockchain hash update failed',
        };
      }

<<<<<<< HEAD
      // Record sync event for monitoring
      await supabase.from('sync_logs').insert({
        operation: 'property_created',
        status: 'success',
        message: 'Property successfully created and synced with blockchain',
        data: {
          property_id: property.id,
          blockchain_hash: blockchainListing.data_hash,
          owner_address: ownerProfile.stellar_address,
        },
      });

=======
      // Invalidate search caches when property is created
>>>>>>> 52067a32
      await cacheService.invalidateSearchCaches();

      return {
        success: true,
        data: updatedProperty as Property,
      };
    } catch (blockchainError) {
      console.error('Blockchain listing creation failed:', blockchainError);
<<<<<<< HEAD

      // Record sync error for monitoring
      await supabase.from('sync_logs').insert({
        operation: 'property_created',
        status: 'error',
        message: 'Property created but blockchain sync failed',
        error_details: {
          error: blockchainError instanceof Error ? blockchainError.message : 'Unknown error',
          property_id: property.id,
        },
      });

=======
      // Property was created but blockchain integration failed
      // Still invalidate caches since property was created
>>>>>>> 52067a32
      await cacheService.invalidateSearchCaches();

      return {
        success: true,
        data: property as Property,
        warning: 'Property created but blockchain sync failed',
      };
    }
  } catch (error) {
    console.error('Property creation error:', error);
    return {
      success: false,
      error: 'Internal server error',
      details: error,
    };
  }
}

/**
 * Get property by ID
 * @param id - The unique identifier of the property
 * @returns A promise that resolves to a ServiceResponse containing the property data
 */
export async function getPropertyById(id: string): Promise<ServiceResponse<Property>> {
  try {
    const { data: property, error } = await supabase
      .from('properties')
      .select(
        `
        id,
        title,
        description,
        price,
        address,
        city,
        country,
        latitude,
        longitude,
        amenities,
        images,
        bedrooms,
        bathrooms,
        max_guests,
        owner_id,
        status,
        availability,
        security_deposit,
        cancellation_policy,
        created_at,
        updated_at
      `
      )
      .eq('id', id)
      .single();

    if (error) {
      return {
        success: false,
        error: 'Property not found',
        details: error,
      };
    }

    // Transform the flat structure into the expected Property interface
    const formattedProperty: Property = {
      id: property.id,
      title: property.title,
      description: property.description,
      price: property.price,
      location: {
        address: property.address,
        city: property.city,
        country: property.country,
        coordinates:
          property.latitude && property.longitude
            ? { latitude: property.latitude, longitude: property.longitude }
            : undefined,
      },
      amenities: property.amenities || [],
      images: property.images || [],
      bedrooms: property.bedrooms,
      bathrooms: property.bathrooms,
      maxGuests: property.max_guests,
      ownerId: property.owner_id,
      status: property.status as 'available' | 'booked' | 'maintenance',
      availability:
        property.availability?.map(
          (range: {
            from?: string;
            to?: string;
            start_date?: string;
            end_date?: string;
            is_available?: boolean;
          }) => ({
            from: range.start_date || range.from,
            to: range.end_date || range.to,
          })
        ) || [],
      securityDeposit: property.security_deposit,
      cancellationPolicy: property.cancellation_policy,
      createdAt: property.created_at,
      updatedAt: property.updated_at,
    };

    return {
      success: true,
      data: formattedProperty,
    };
  } catch (error) {
    console.error('Get property error:', error);
    return {
      success: false,
      error: 'Internal server error',
      details: error,
    };
  }
}

/**
 * Update property
 */
export async function updateProperty(
  id: string,
  input: UpdatePropertyInput
): Promise<ServiceResponse<Property>> {
  try {
    // Validate input using Zod schema
    const validationResult = updatePropertySchema.safeParse(input);
    if (!validationResult.success) {
      return {
        success: false,
        error: 'Validation failed',
        details: validationResult.error.errors,
      };
    }

    // Validate image URLs if provided
    if (input.images && input.images.length > 0) {
      if (!validateImageUrls(input.images)) {
        return {
          success: false,
          error:
            'Invalid image URLs. Images must be valid HTTP/HTTPS URLs ending with jpg, jpeg, png, gif, or webp',
        };
      }
    }

    // Validate amenities if provided
    if (input.amenities && input.amenities.length > 0) {
      const amenitiesValidation = validateAmenities(input.amenities);
      if (!amenitiesValidation.valid) {
        return {
          success: false,
          error: 'Invalid amenities provided',
          details: {
            invalidAmenities: amenitiesValidation.invalidAmenities,
            allowedAmenities: ALLOWED_AMENITIES,
          },
        };
      }
    }

    // Validate availability ranges if provided
    if (input.availability && input.availability.length > 0) {
      const mappedAvailability = input.availability.map((range: AvailabilityRangeInput) => ({
        start_date: (range.start_date ?? range.from) || '',
        end_date: (range.end_date ?? range.to) || '',
        is_available: range.is_available ?? true,
      }));
      if (!validateAvailabilityRanges(mappedAvailability)) {
        return {
          success: false,
          error:
            'Invalid availability ranges. Start date must be before end date and dates must be valid',
        };
      }
    }

    // Check if property exists
    const existingProperty = await getPropertyById(id);
    if (!existingProperty.success) {
      return existingProperty;
    }

    // Update property in database
    const { data: property, error: updateError } = await supabase
      .from('properties')
      .update({
        ...input,
        updated_at: new Date().toISOString(),
      })
      .eq('id', id)
      .select()
      .single();

    if (updateError) {
      console.error('Database update error:', updateError);
      return {
        success: false,
        error: 'Failed to update property',
        details: updateError,
      };
    }

    // Update blockchain listing if property data changed
    try {
      const updatedProperty = property as Property;

      // Get owner's stellar address from profile
      const { data: ownerProfile, error: profileError } = await supabase
        .from('profiles')
        .select('stellar_address')
        .eq('user_id', updatedProperty.ownerId)
        .single();

      if (profileError || !ownerProfile?.stellar_address) {
        console.warn('Owner stellar address not found, skipping blockchain sync');
        await cacheService.invalidateSearchCaches();
        return {
          success: true,
          data: updatedProperty,
          warning: 'Property updated but owner wallet address not found for blockchain sync',
        };
      }

      const propertyHashData = propertyToHashData(updatedProperty);

      // Check if this is a status-only update
      if (input.status && Object.keys(input).length === 1) {
        // Status-only update
        await updatePropertyStatus(
          id,
          input.status as 'Available' | 'Booked' | 'Maintenance' | 'Inactive',
          ownerProfile.stellar_address
        );

        // Record sync event
        await supabase.from('sync_logs').insert({
          operation: 'property_status_updated',
          status: 'success',
          message: 'Property status successfully updated on blockchain',
          data: {
            property_id: id,
            new_status: input.status,
            owner_address: ownerProfile.stellar_address,
          },
        });
      } else {
        // Full property update
        const blockchainListing = await updatePropertyListing(
          id,
          propertyHashData,
          ownerProfile.stellar_address
        );

        // Update property with new blockchain hash
        const { error: hashUpdateError } = await supabase
          .from('properties')
          .update({
            property_token: blockchainListing.data_hash,
            updated_at: new Date().toISOString(),
          })
          .eq('id', id);

        if (hashUpdateError) {
          console.error('Failed to update property hash:', hashUpdateError);
        }

        // Record sync event
        await supabase.from('sync_logs').insert({
          operation: 'property_updated',
          status: 'success',
          message: 'Property successfully updated and synced with blockchain',
          data: {
            property_id: id,
            blockchain_hash: blockchainListing.data_hash,
            owner_address: ownerProfile.stellar_address,
          },
        });
      }
    } catch (blockchainError) {
      console.error('Blockchain update failed:', blockchainError);

      // Record sync error for monitoring
      await supabase.from('sync_logs').insert({
        operation: 'property_updated',
        status: 'error',
        message: 'Property updated but blockchain sync failed',
        error_details: {
          error: blockchainError instanceof Error ? blockchainError.message : 'Unknown error',
          property_id: id,
        },
      });

      // Continue with database update even if blockchain fails
    }

    // Invalidate search caches when property is updated
    await cacheService.invalidateSearchCaches();

    return {
      success: true,
      data: property as Property,
    };
  } catch (error) {
    console.error('Property update error:', error);
    return {
      success: false,
      error: 'Internal server error',
      details: error,
    };
  }
}

/**
 * get getFeaturedProperties property
 */
export async function getFeaturedProperties(): Promise<ServiceResponse<FeaturedProperty[]>> {
  try {
    const { data, error } = await supabase
      .from('properties')
      .select('id, title, price, city, country, images, availability')
      .order('created_at', { ascending: false })
      .limit(8);

    if (error) {
      return {
        success: false,
        error: 'Failed to fetch featured properties',
        details: error,
      };
    }

    const formatted = (data || []).map((property: Record<string, unknown>) => ({
      ...property,
      image: property.images?.[0] ?? null,
      location: {
        city: property.city,
        country: property.country,
      },
    }));

    return {
      success: true,
      data: formatted,
    };
  } catch (err) {
    console.error('getFeaturedProperties error:', err);
    return {
      success: false,
      error: 'Internal server error',
      details: err,
    };
  }
}

/**
 * Delete property
 */
export async function deleteProperty(id: string): Promise<ServiceResponse<boolean>> {
  try {
    // Check if property exists
    const existingProperty = await getPropertyById(id);
    if (!existingProperty.success) {
      return {
        success: false,
        error: 'Property not found',
      };
    }

    const { error } = await supabase.from('properties').delete().eq('id', id);

    if (error) {
      console.error('Database delete error:', error);
      return {
        success: false,
        error: 'Failed to delete property',
        details: error,
      };
    }

    // Invalidate search caches when property is deleted
    await cacheService.invalidateSearchCaches();

    return {
      success: true,
      data: true,
    };
  } catch (error) {
    console.error('Property deletion error:', error);
    return {
      success: false,
      error: 'Internal server error',
      details: error,
    };
  }
}

/**
 * Verify property data integrity with blockchain
 */
export async function verifyPropertyWithBlockchain(
  id: string
): Promise<ServiceResponse<{ isValid: boolean; blockchainData?: PropertyListing }>> {
  try {
    // Get property from database
    const propertyResult = await getPropertyById(id);
    if (!propertyResult.success) {
      return {
        success: false,
        error: 'Property not found',
      };
    }

    // Get property from blockchain
    const blockchainListing = await getPropertyListing(id);
    if (!blockchainListing) {
      return {
        success: true,
        data: {
          isValid: false,
          blockchainData: undefined,
        },
      };
    }

    // Verify integrity
    const propertyHashData = propertyToHashData(propertyResult.data as Property);
    const isValid = verifyPropertyIntegrity(propertyHashData, blockchainListing.data_hash);

    return {
      success: true,
      data: {
        isValid,
        blockchainData: blockchainListing,
      },
    };
  } catch (error) {
    console.error('Property verification error:', error);
    return {
      success: false,
      error: 'Internal server error',
      details: error,
    };
  }
}

/**
 * Get properties by owner
 */
export async function getPropertiesByOwner(
  ownerId: string,
  options: PropertySearchOptions = {}
): Promise<ServiceResponse<PropertyListResponse>> {
  try {
    const { page = 1, limit = 10, sort_by = 'created_at', sort_order = 'desc' } = options;
    const offset = (page - 1) * limit;

    const query = supabase
      .from('properties')
      .select('*', { count: 'exact' })
      .eq('owner_id', ownerId)
      .order(sort_by, { ascending: sort_order === 'asc' })
      .range(offset, offset + limit - 1);

    const { data: properties, error, count } = await query;

    if (error) {
      console.error('Database query error:', error);
      return {
        success: false,
        error: 'Failed to fetch properties',
        details: error,
      };
    }

    return {
      success: true,
      data: {
        properties: properties as Property[],
        total: count || 0,
        page,
        limit,
      },
    };
  } catch (error) {
    console.error('Get properties by owner error:', error);
    return {
      success: false,
      error: 'Internal server error',
      details: error,
    };
  }
}

/**
 * Search properties with filters
 */
export async function searchProperties(
  filters: PropertySearchFilters = {},
  options: PropertySearchOptions = {}
): Promise<ServiceResponse<PropertyListResponse>> {
  try {
    console.time('property-search-query');

    const { page = 1, limit = 10, sort_by = 'created_at', sort_order = 'desc' } = options;
    const offset = (page - 1) * limit;

    // Check cache first
    console.time('property-cache-check');
    const cachedResult = await cacheService.getCachedPropertySearch(
      filters as Record<string, unknown>,
      options as Record<string, unknown>
    );
    console.timeEnd('property-cache-check');

    if (cachedResult) {
      console.timeEnd('property-search-query');
      return {
        success: true,
        data: cachedResult as PropertyListResponse,
      };
    }

    // TODO: PERFORMANCE ISSUE - Missing indexes for common filter combinations
    // TODO: Add composite indexes for (status, city, country), (status, price), (status, bedrooms)
    // TODO: Consider partial indexes for available properties only
    let query = supabase
      .from('properties')
      .select('*', { count: 'exact' })
      .order(sort_by, { ascending: sort_order === 'asc' })
      .range(offset, offset + limit - 1);

    // TODO: PERFORMANCE ISSUE - ILIKE queries are expensive without proper indexes
    // TODO: Consider full-text search indexes for city/country searches
    // TODO: Add indexes for price ranges, bedroom/bathroom counts
    console.time('property-filters-application');
    if (filters.city) {
      query = query.ilike('city', `%${filters.city}%`);
    }
    if (filters.country) {
      query = query.ilike('country', `%${filters.country}%`);
    }
    if (filters.min_price !== undefined) {
      query = query.gte('price', filters.min_price);
    }
    if (filters.max_price !== undefined) {
      query = query.lte('price', filters.max_price);
    }
    if (filters.bedrooms !== undefined) {
      query = query.eq('bedrooms', filters.bedrooms);
    }
    if (filters.bathrooms !== undefined) {
      query = query.eq('bathrooms', filters.bathrooms);
    }
    if (filters.max_guests !== undefined) {
      query = query.gte('max_guests', filters.max_guests);
    }
    if (filters.status) {
      query = query.eq('status', filters.status);
    }
    if (filters.amenities && filters.amenities.length > 0) {
      // TODO: PERFORMANCE ISSUE - Array contains operations can be slow
      // TODO: Consider GIN indexes for array operations
      query = query.contains('amenities', filters.amenities);
    }
    console.timeEnd('property-filters-application');

    console.time('property-db-execution');
    const { data: properties, error } = await query;
    console.timeEnd('property-db-execution');

    if (error) {
      console.error('Database search error:', error);
      return {
        success: false,
        error: 'Failed to search properties',
        details: error,
      };
    }

    let filteredProperties = properties as Property[];

    if (filters.from && filters.to) {
      // TODO: PERFORMANCE ISSUE - N+1 query problem with blockchain availability checks
      // TODO: This makes individual blockchain calls for each property (very slow)
      // TODO: Consider batching blockchain calls or caching availability data
      // TODO: Consider storing availability in database and syncing periodically
      console.time('availability-checking');
      const fromDate = new Date(filters.from);
      const toDate = new Date(filters.to);

      if (Number.isNaN(fromDate.getTime()) || Number.isNaN(toDate.getTime())) {
        return {
          success: false,
          error: 'Invalid date format for from or to',
        };
      }

      // Use fromDate and toDate as needed, e.g.:
      // - Pass to checkBookingAvailability
      // - Convert to UNIX timestamp if needed

      // Limit concurrency to 10 at a time
      const limit = pLimit(10);

      const checked = await Promise.all(
        filteredProperties.map((property) =>
          limit(async () => {
            try {
              return (await checkBookingAvailability(
                property.id,
                fromDate.toISOString(),
                toDate.toISOString()
              ))
                ? property
                : null;
            } catch (_e) {
              // Optionally log or handle error
              return null;
            }
          })
        )
      );
      filteredProperties = checked.filter(Boolean) as Property[];
      console.timeEnd('availability-checking');
    }
    const result = {
      properties: filteredProperties,
      total: filteredProperties.length,
      page,
      limit,
    };

    // Cache the result
    console.time('property-cache-set');
    await cacheService.cachePropertySearch(
      filters as Record<string, unknown>,
      options as Record<string, unknown>,
      result,
      180
    ); // 3 minutes TTL
    console.timeEnd('property-cache-set');

    console.timeEnd('property-search-query');
    return {
      success: true,
      data: result,
    };
  } catch (error) {
    console.error('Property search error:', error);
    console.timeEnd('property-search-query');
    return {
      success: false,
      error: 'Internal server error',
      details: error,
    };
  }
}

/**
 * Get allowed amenities list
 */
export function getAllowedAmenities(): string[] {
  return [...ALLOWED_AMENITIES];
}

/**
 * Update property availability
 */
export async function updatePropertyAvailability(
  id: string,
  availability: AvailabilityRange[]
): Promise<ServiceResponse<Property>> {
  try {
    if (!validateAvailabilityRanges(availability)) {
      return {
        success: false,
        error:
          'Invalid availability ranges. Start date must be before end date and dates must be valid',
      };
    }

    const mappedAvailability = availability.map((range: AvailabilityRangeInput) => ({
      from: (range.start_date ?? range.from) || '',
      to: (range.end_date ?? range.to) || '',
    }));
    return await updateProperty(id, { availability: mappedAvailability });
  } catch (error) {
    console.error('Update property availability error:', error);
    return {
      success: false,
      error: 'Internal server error',
      details: error,
    };
  }
}<|MERGE_RESOLUTION|>--- conflicted
+++ resolved
@@ -282,7 +282,6 @@
         };
       }
 
-<<<<<<< HEAD
       // Record sync event for monitoring
       await supabase.from('sync_logs').insert({
         operation: 'property_created',
@@ -294,10 +293,6 @@
           owner_address: ownerProfile.stellar_address,
         },
       });
-
-=======
-      // Invalidate search caches when property is created
->>>>>>> 52067a32
       await cacheService.invalidateSearchCaches();
 
       return {
@@ -306,7 +301,6 @@
       };
     } catch (blockchainError) {
       console.error('Blockchain listing creation failed:', blockchainError);
-<<<<<<< HEAD
 
       // Record sync error for monitoring
       await supabase.from('sync_logs').insert({
@@ -319,10 +313,7 @@
         },
       });
 
-=======
-      // Property was created but blockchain integration failed
-      // Still invalidate caches since property was created
->>>>>>> 52067a32
+
       await cacheService.invalidateSearchCaches();
 
       return {
