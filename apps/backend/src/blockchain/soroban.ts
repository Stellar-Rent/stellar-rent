import {
  Address,
  Asset,
  Contract,
  Horizon,
  Networks,
  type Operation,
  TransactionBuilder,
  nativeToScVal,
  rpc,
  scValToNative,
} from '@stellar/stellar-sdk';

<<<<<<< HEAD
// Verify that the USDC issuer environment variable is set
const USDC_ISSUER = process.env.USDC_ISSUER;
if (!USDC_ISSUER) {
  throw new Error('USDC_ISSUER environment variable is not set. Please add it to your .env file.');
}
const USDC_ASSET = new Asset('USDC', USDC_ISSUER);

=======
const USDC_ISSUER = process.env.USDC_ISSUER || 'native';
const USDC_ASSET = USDC_ISSUER === 'native' ? new Asset('XLM') : new Asset('USDC', USDC_ISSUER);
>>>>>>> 87e07fd2
interface AvailabilityRequest {
  propertyId: string;
  dates: {
    from: Date;
    to: Date;
  };
}

interface AvailabilityResponse {
  isAvailable: boolean;
  conflictingBookings?: Array<{
    bookingId: string;
    dates: {
      from: Date;
      to: Date;
    };
  }>;
}

async function checkAvailability(request: AvailabilityRequest): Promise<AvailabilityResponse> {
  try {
    const now = new Date();
    if (request.dates.from < now) {
      throw new Error('Start date must be in the future');
    }
    if (request.dates.to <= request.dates.from) {
      throw new Error('End date must be after start date');
    }
    const rpcServer = new rpc.Server(
      process.env.STELLAR_RPC_URL || 'https://soroban-testnet.stellar.org'
    );
    const bookingContract = new Contract(process.env.BOOKING_CONTRACT_ADDRESS || '');
    const fromTimestamp = Math.floor(request.dates.from.getTime() / 1000);
    const toTimestamp = Math.floor(request.dates.to.getTime() / 1000);

    const propertyAddress = Address.fromString(request.propertyId);
    const propertyScVal = nativeToScVal(propertyAddress);
    const fromScVal = nativeToScVal(fromTimestamp, { type: 'u64' });
    const toScVal = nativeToScVal(toTimestamp, { type: 'u64' });
    const operation = bookingContract.call('check_availability', propertyScVal, fromScVal, toScVal);

    const account = await rpcServer.getAccount(process.env.STELLAR_SOURCE_ACCOUNT || '');
    const transaction = new TransactionBuilder(account, {
      fee: '100',
      networkPassphrase: process.env.STELLAR_NETWORK_PASSPHRASE || Networks.TESTNET,
    })
      .addOperation(operation)
      .setTimeout(30)
      .build();

    const simulationResult = await rpcServer.simulateTransaction(transaction);

    if (!rpc.Api.isSimulationSuccess(simulationResult)) {
      throw new Error(`Contract simulation failed: ${JSON.stringify(simulationResult)}`);
    }

    const contractResult = simulationResult.result?.retval;
    if (!contractResult) {
      throw new Error('No result returned from contract');
    }

    const availabilityData = scValToNative(contractResult);
    if (availabilityData.is_available) {
      return {
        isAvailable: true,
      };
    }
    const conflictingBookings =
      // biome-ignore lint/suspicious/noExplicitAny: <explanation>
      availabilityData.conflicting_bookings?.map((booking: any) => ({
        bookingId: booking.id,
        dates: {
          from: new Date(booking.from_timestamp * 1000),
          to: new Date(booking.to_timestamp * 1000),
        },
      })) || [];

    return {
      isAvailable: false,
      conflictingBookings,
    };
  } catch (error) {
    console.error('Availability check failed:', error);
    throw new Error(
      `Failed to check availability: ${error instanceof Error ? error.message : 'Unknown error'}`
    );
  }
}

/////////////////////////////////////////
//Fetches the USDC balance for a given Stellar public key.
////////////////////////////////////////
async function getAccountUSDCBalance(publicKey: string): Promise<string> {
  try {
    const server = new Horizon.Server(
      process.env.STELLAR_HORIZON_URL || 'https://horizon-testnet.stellar.org'
    );
    const account = await server.loadAccount(publicKey);

    // Filter for asset balances and then find USDC
    const usdcBalance = account.balances.find((balance) => {
      if (balance.asset_type === 'credit_alphanum4' || balance.asset_type === 'credit_alphanum12') {
        // TypeScript should correctly narrow the type here, no explicit assertion needed
        return balance.asset_code === USDC_ASSET.code && balance.asset_issuer === USDC_ASSET.issuer;
      }
      return false;
    });

    return usdcBalance ? usdcBalance.balance : '0';
  } catch (error) {
    console.error(`Error fetching USDC balance for ${publicKey}:`, error);
    // If account not found or other error, assume 0 balance for payment purposes
    return '0';
  }
}

/////////////////////////////////////////
//Verifies a Stellar transaction on Horizon.
////////////////////////////////////////

async function verifyStellarTransaction(
  transactionHash: string,
  expectedSource: string,
  expectedDestination: string,
  expectedAmount: string,
  expectedAssetCode: string
): Promise<boolean> {
  try {
    const server = new Horizon.Server(
      process.env.STELLAR_HORIZON_URL || 'https://horizon-testnet.stellar.org'
    );
    const transaction = await server.transactions().transaction(transactionHash).call();

    if (transaction.successful !== true) {
      throw new Error(`Stellar transaction ${transactionHash} was not successful.`);
    }

    if (transaction.source_account !== expectedSource) {
      throw new Error(
        `Transaction source account mismatch. Expected ${expectedSource}, got ${transaction.source_account}`
      );
    }

    const operationsResponse = await server.operations().forTransaction(transactionHash).call();
    const paymentOperation = operationsResponse.records.find((op) => op.type === 'payment');

    if (!paymentOperation) {
      throw new Error(`No payment operation found in transaction ${transactionHash}.`);
    }

    const paymentDetails = paymentOperation as unknown as Operation.Payment;

    if (paymentDetails.destination !== expectedDestination) {
      throw new Error(
        `Payment destination mismatch. Expected ${expectedDestination}, got ${paymentDetails.destination}`
      );
    }

    // Check asset details directly from paymentDetails.asset
    if (paymentDetails.asset.isNative()) {
      throw new Error(`Native (XLM) asset used in payment. Expected ${expectedAssetCode}.`);
    }

    const paymentAsset = paymentDetails.asset as Asset; // Cast to Asset to access code and issuer
    if (paymentAsset.code !== expectedAssetCode) {
      throw new Error(
        `Payment asset code mismatch. Expected ${expectedAssetCode}, got ${paymentAsset.code}`
      );
    }
    if (paymentAsset.issuer !== USDC_ISSUER) {
      throw new Error(
        `Payment asset issuer mismatch. Expected ${USDC_ISSUER}, got ${paymentAsset.issuer}`
      );
    }

    if (Number.parseFloat(paymentDetails.amount) < Number.parseFloat(expectedAmount)) {
      throw new Error(
        `Payment amount too low. Expected at least ${expectedAmount}, got ${paymentDetails.amount}`
      );
    }

    return true;
  } catch (error) {
    console.error(`Error verifying Stellar transaction ${transactionHash}:`, error);
    throw new Error(
      `Transaction verification failed: ${error instanceof Error ? error.message : 'Unknown error'}`
    );
  }
}

export { checkAvailability, getAccountUSDCBalance, verifyStellarTransaction };
export type { AvailabilityRequest, AvailabilityResponse };<|MERGE_RESOLUTION|>--- conflicted
+++ resolved
@@ -11,18 +11,8 @@
   scValToNative,
 } from '@stellar/stellar-sdk';
 
-<<<<<<< HEAD
-// Verify that the USDC issuer environment variable is set
-const USDC_ISSUER = process.env.USDC_ISSUER;
-if (!USDC_ISSUER) {
-  throw new Error('USDC_ISSUER environment variable is not set. Please add it to your .env file.');
-}
-const USDC_ASSET = new Asset('USDC', USDC_ISSUER);
-
-=======
 const USDC_ISSUER = process.env.USDC_ISSUER || 'native';
 const USDC_ASSET = USDC_ISSUER === 'native' ? new Asset('XLM') : new Asset('USDC', USDC_ISSUER);
->>>>>>> 87e07fd2
 interface AvailabilityRequest {
   propertyId: string;
   dates: {
