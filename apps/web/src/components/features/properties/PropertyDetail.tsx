"use client";

<<<<<<< HEAD
import type React from 'react';

import { Badge } from '@/components/ui/badge';
import { Button } from '@/components/ui/button';
import { Card } from '@/components/ui/card';
import { getPropertyById } from '@/lib/data/properties';
import type { PropertyDetailProps } from '@/lib/types/property';
import {
  Bath,
  Car,
  ChevronDown,
  ChevronUp,
  Heart,
  Home,
  MapPin,
  Share,
  Shield,
  Star,
  Tv,
  Users,
  Utensils,
  Wallet,
  Waves,
  Wifi,
  Wind,
} from 'lucide-react';
import Link from 'next/link';
import { useState } from 'react';
import type { DateRange } from 'react-day-picker';
import { toast } from 'sonner';
import { PropertyCalendar } from './PropertyCalendar';
import { PropertyImageGallery } from './PropertyImageGallery';
import { PropertyMap } from './PropertyMap';
import { PropertyReviewsSection } from './PropertyReviewsSection';

export const PropertyDetail = ({ id }: PropertyDetailProps) => {
  const [selectedDates, setSelectedDates] = useState<DateRange | undefined>();
  const [guests, setGuests] = useState(1);
  const [isDescriptionExpanded, setIsDescriptionExpanded] = useState(false);
  const [isFavorited, setIsFavorited] = useState(false);

  const property = getPropertyById(id);
=======
import { Button } from "@/components/ui/button";
import { Card } from "@/components/ui/card";
import { MapPin, Star, Users, Home, Calendar, Wallet } from "lucide-react";
import Image from "next/image";
import Link from "next/link";
import { useState } from "react";

// Extended property type with additional details
type Property = {
  id: string;
  title: string;
  location: string;
  price: number;
  image: string;
  rating: number;
  distance: string;
  maxGuests: number;
  bedrooms: number;
  amenities: string[];
};
const mockProperties = [
  {
    id: "1",
    title: "Modern Apartment with Kitchen",
    location: "Luján, Buenos Aires",
    price: 2500,
    image: "/images/house1.jpg",
    rating: 4.1,
    distance: "30km",
    maxGuests: 4,
    bedrooms: 2,
    amenities: [
      "Wi-Fi",
      "Air conditioning",
      "Fully equipped kitchen",
      "Washer & dryer"
    ]
  },
  {
    id: "2",
    title: "Luxury Villa with Pool",
    location: "Luján, Buenos Aires",
    price: 6000,
    image: "/images/house2.jpg",
    rating: 4.8,
    distance: "6km",
    maxGuests: 8,
    bedrooms: 4,
    amenities: [
      "Pool",
      "Wi-Fi",
      "Air conditioning",
      "Fully equipped kitchen",
      "Washer & dryer"
    ]
  },
  {
    id: "3",
    title: "Cozy Bedroom Suite",
    location: "Luján, Buenos Aires",
    price: 4500,
    image: "/images/house3.jpg",
    rating: 3.9,
    distance: "14km",
    maxGuests: 2,
    bedrooms: 1,
    amenities: ["Wi-Fi", "Air conditioning", "Fully equipped kitchen"]
  },
  {
    id: "4",
    title: "Elegant Studio Apartment",
    location: "Luján, Buenos Aires",
    price: 5600,
    image: "/images/house4.jpg",
    rating: 4.5,
    distance: "8km",
    maxGuests: 3,
    bedrooms: 1,
    amenities: [
      "Wi-Fi",
      "Air conditioning",
      "Smart TV",
      "Fully equipped kitchen"
    ]
  },
  {
    id: "5",
    title: "Charming Kitchen Loft",
    location: "Luján, Buenos Aires",
    price: 2100,
    image: "/images/house5.jpg",
    rating: 4.2,
    distance: "12km",
    maxGuests: 2,
    bedrooms: 1,
    amenities: ["Wi-Fi", "Fully equipped kitchen", "Free parking"]
  },
  {
    id: "6",
    title: "Modern Architectural House",
    location: "Luján, Buenos Aires",
    price: 6500,
    image: "/images/house.jpg",
    rating: 4.7,
    distance: "10km",
    maxGuests: 6,
    bedrooms: 3,
    amenities: [
      "Wi-Fi",
      "Air conditioning",
      "Fully equipped kitchen",
      "Washer & dryer",
      "Free parking",
      "Smart TV"
    ]
  }
];

// Mock function to simulate API call - to be replaced with actual API
const getPropertyById = (id: string): Property => {
  // This would be replaced with an actual API call
>>>>>>> 9eb9f47d

  if (!property) {
<<<<<<< HEAD
=======
    throw new Error(`Property with id "${id}" not found`);
  }
  return property;
};

interface PropertyDetailProps {
  id: string;
}

export const PropertyDetail = ({ id }: PropertyDetailProps) => {
  const [imageError, setImageError] = useState(false);

  const [bookingData, setBookingData] = useState({
    checkIn: "",
    checkOut: "",
    guests: 1
  });

  let property: Property;
  // In a real app, this would use SWR or React Query with an API call
  try {
    property = getPropertyById(id);
  } catch (error) {
>>>>>>> 9eb9f47d
    return (
      <div className="container mx-auto px-4 py-8 text-center">
        <Link
          href="/"
          className="inline-flex items-center text-blue-600 dark:text-blue-400 mb-6 hover:underline"
        >
          ← Back to properties
        </Link>
        <div className="bg-red-50 dark:bg-red-900/20 p-8 rounded-lg max-w-md mx-auto">
          <h2 className="text-2xl font-bold text-red-700 dark:text-red-400 mb-4">
            Property Not Found
          </h2>
<<<<<<< HEAD
          <p className="mb-4">The property you're looking for could not be found.</p>
=======
          <p className="mb-4">
            The property you&apos;re looking for could not be found. It may have
            been removed or the ID is incorrect.
          </p>
>>>>>>> 9eb9f47d
          <Button asChild className="mt-4">
            <Link href="/">Browse Available Properties</Link>
          </Button>
        </div>
      </div>
    );
  }

<<<<<<< HEAD
  const calculateNights = () => {
    if (!selectedDates?.from || !selectedDates?.to) return 0;
    return Math.floor(
      (selectedDates.to.getTime() - selectedDates.from.getTime()) / (1000 * 60 * 60 * 24)
    );
  };
=======
  const calculateNights = (checkIn: string, checkOut: string): number => {
    if (!checkIn || !checkOut) return 0;

    const checkInDate = new Date(checkIn);
    const checkOutDate = new Date(checkOut);

    // Validate dates
    if (checkInDate >= checkOutDate) return 0;

    const timeDiff = checkOutDate.getTime() - checkInDate.getTime();
    return Math.ceil(timeDiff / (1000 * 60 * 60 * 24));
  };

  const nights = calculateNights(bookingData.checkIn, bookingData.checkOut);
  const subtotal = property.price * nights;
  const cleaningFee = 150;
  const serviceFee = 100;
  const total = subtotal + cleaningFee + serviceFee;
>>>>>>> 9eb9f47d

  const calculateTotal = () => {
    const nights = calculateNights();
    const subtotal = property.price * nights;
    const cleaningFee = property.fees?.cleaning || 150;
    const serviceFee = property.fees?.service || 100;
    return {
      nights,
      subtotal,
      cleaningFee,
      serviceFee,
      total: subtotal + cleaningFee + serviceFee,
    };
  };

<<<<<<< HEAD
  const getAmenityIcon = (amenity: string) => {
    const iconMap: Record<string, React.ReactNode> = {
      'Wi-Fi': <Wifi className="w-5 h-5" />,
      'Air conditioning': <Wind className="w-5 h-5" />,
      'Fully equipped kitchen': <Utensils className="w-5 h-5" />,
      'Free parking': <Car className="w-5 h-5" />,
      'Smart TV': <Tv className="w-5 h-5" />,
      Pool: <Waves className="w-5 h-5" />,
    };
    return iconMap[amenity] || <Shield className="w-5 h-5" />;
  };
  const handleShare = async () => {
    try {
      if (navigator.share) {
        await navigator.share({
          title: property.title,
          url: window.location.href,
        });
      } else if (navigator.clipboard) {
        await navigator.clipboard.writeText(window.location.href);
        toast.success('Link copied to clipboard!');
      }
    } catch (error) {
      console.error('Share failed:', error);
      toast.error('Failed to share link');
    }
  };
  const costs = calculateTotal();
=======
      <div className="grid grid-cols-1 lg:grid-cols-3 gap-8">
        {/* Property Images */}
        <div className="lg:col-span-2">
          <div className="relative h-[400px] w-full rounded-lg overflow-hidden">
            {!imageError ? (
              <Image
                src={property.image}
                alt={property.title}
                fill
                className="object-cover"
                priority
                sizes="(max-width: 768px) 100vw, (max-width: 1200px) 70vw, 60vw"
                onError={() => setImageError(true)}
              />
            ) : (
              <div className="w-full h-full bg-gray-200 dark:bg-gray-700 flex items-center justify-center">
                <p className="text-muted-foreground">Image not available</p>
              </div>
            )}
            <div className="absolute bottom-4 right-4 bg-white/90 dark:bg-[#0B1D39]/90 px-3 py-1 rounded-md text-sm font-medium flex items-center">
              <Star className="w-4 h-4 mr-1 text-yellow-500" />{" "}
              {property.rating}
            </div>
          </div>
>>>>>>> 9eb9f47d

  return (
    <div className="min-h-screen bg-background pt-20">
      <div className="container mx-auto px-4 py-8">
        {/* Breadcrumb */}
        <Link
          href="/"
          className="inline-flex items-center text-blue-600 dark:text-blue-400 mb-6 hover:underline"
        >
          ← Back to properties
        </Link>

        {/* Header */}
        <div className="flex flex-col lg:flex-row lg:items-center lg:justify-between mb-6">
          <div>
            <h1 className="text-3xl font-bold mb-2">{property.title}</h1>
            <div className="flex items-center gap-4 text-muted-foreground">
              <div className="flex items-center gap-1">
                <Star className="w-4 h-4 text-yellow-400 fill-yellow-400" />
                <span className="font-medium">{property.rating}</span>
                <span>({property.reviewCount} reviews)</span>
              </div>
              <div className="flex items-center gap-1">
                <MapPin className="w-4 h-4" />
                <span>{property.location}</span>
              </div>
            </div>
          </div>

<<<<<<< HEAD
          <div className="flex items-center gap-2 mt-4 lg:mt-0">
            <Button variant="outline" size="sm" onClick={handleShare}>
              <Share className="w-4 h-4 mr-2" />
              Share
            </Button>
            <Button
              variant="outline"
              size="sm"
              onClick={() => setIsFavorited(!isFavorited)}
              className={isFavorited ? 'text-red-500 border-red-500' : ''}
            >
              <Heart className={`w-4 h-4 mr-2 ${isFavorited ? 'fill-red-500' : ''}`} />
              {isFavorited ? 'Saved' : 'Save'}
            </Button>
=======
          <div className="mb-8">
            <h2 className="text-xl font-semibold mb-4">About this property</h2>
            <p className="text-muted-foreground mb-4">
              This beautiful property offers a perfect blend of comfort and
              luxury. Located in the heart of {property.location}, it provides
              easy access to local attractions, restaurants, and transportation.
            </p>
            <p className="text-muted-foreground">
              The property features modern amenities, including high-speed WiFi,
              a fully equipped kitchen, and comfortable sleeping arrangements.
              Perfect for both short and long-term stays, this rental property
              accepts cryptocurrency payments for a seamless booking experience.
            </p>
          </div>

          <div className="mb-8">
            <h2 className="text-2xl font-semibold mb-4">Amenities</h2>
            <ul className="grid grid-cols-1 md:grid-cols-2 gap-2">
              {property.amenities.map((amenity) => (
                <li key={amenity} className="flex items-center">
                  <span className="w-2 h-2 bg-blue-600 dark:bg-blue-400 rounded-full mr-2" />
                  {amenity}
                </li>
              ))}
            </ul>
>>>>>>> 9eb9f47d
          </div>
        </div>

        <div className="grid grid-cols-1 lg:grid-cols-3 gap-8">
          {/* Left Column - Property Details */}
          <div className="lg:col-span-2 space-y-8">
            {/* Image Gallery */}
            <PropertyImageGallery images={property.images} title={property.title} />

            {/* Property Info */}
            <div className="grid grid-cols-2 md:grid-cols-4 gap-4">
              <Card className="p-4 text-center">
                <Users className="w-6 h-6 mb-2 text-blue-600 dark:text-blue-400 mx-auto" />
                <div className="font-medium">{property.maxGuests} Guests</div>
              </Card>
              <Card className="p-4 text-center">
                <Home className="w-6 h-6 mb-2 text-blue-600 dark:text-blue-400 mx-auto" />
                <div className="font-medium">{property.bedrooms} Bedrooms</div>
              </Card>
              <Card className="p-4 text-center">
                <Bath className="w-6 h-6 mb-2 text-blue-600 dark:text-blue-400 mx-auto" />
                <div className="font-medium">{property.bathrooms} Bathrooms</div>
              </Card>
              <Card className="p-4 text-center">
                <Wallet className="w-6 h-6 mb-2 text-blue-600 dark:text-blue-400 mx-auto" />
                <div className="font-medium">USDC Payment</div>
              </Card>
            </div>

<<<<<<< HEAD
            {/* Description */}
            <Card className="p-6">
              <h2 className="text-xl font-semibold mb-4">About this property</h2>
              <div className="space-y-4">
                <p
                  className={`text-muted-foreground ${
                    !isDescriptionExpanded ? 'line-clamp-3' : ''
                  }`}
                >
                  {property.description}
                </p>
                <Button
                  variant="ghost"
                  onClick={() => setIsDescriptionExpanded(!isDescriptionExpanded)}
                  className="p-0 h-auto font-medium"
                >
                  {isDescriptionExpanded ? (
                    <>
                      Show less <ChevronUp className="w-4 h-4 ml-1" />
                    </>
                  ) : (
                    <>
                      Show more <ChevronDown className="w-4 h-4 ml-1" />
                    </>
                  )}
                </Button>
              </div>
            </Card>

            {/* Amenities */}
            <Card className="p-6">
              <h2 className="text-xl font-semibold mb-4">Amenities</h2>
              <div className="grid grid-cols-1 md:grid-cols-2 gap-4">
                {property.amenities.map((amenity) => (
                  <div key={amenity} className="flex items-center gap-3">
                    <div className="text-blue-600 dark:text-blue-400">
                      {getAmenityIcon(amenity)}
                    </div>
                    <span>{amenity}</span>
                  </div>
                ))}
              </div>
            </Card>

            {/* Policies */}
            <Card className="p-6">
              <h2 className="text-xl font-semibold mb-4">House Rules & Policies</h2>
              <div className="space-y-4">
                <div>
                  <h3 className="font-medium mb-2">Check-in / Check-out</h3>
                  <div className="text-muted-foreground space-y-1">
                    <p>Check-in: {property.policies.checkIn}</p>
                    <p>Check-out: {property.policies.checkOut}</p>
                  </div>
                </div>
                <div>
                  <h3 className="font-medium mb-2">Cancellation Policy</h3>
                  <p className="text-muted-foreground">{property.policies.cancellation}</p>
                </div>
                <div>
                  <h3 className="font-medium mb-2">Security Deposit</h3>
                  <p className="text-muted-foreground">
                    ${property.policies.deposit} USDC (refundable)
                  </p>
=======
            <div className="grid grid-cols-2 gap-4 mb-6">
              <div className="space-y-2">
                <label htmlFor="check-in" className="text-sm font-medium">
                  Check-in
                </label>
                <div className="flex items-center border rounded-md p-2 bg-background">
                  <Calendar className="h-5 w-5 text-muted-foreground mr-2" />
                  <input
                    id="check-in"
                    type="date"
                    className="border-0 p-0 focus:outline-none w-full bg-transparent"
                    placeholder="Add date"
                    value={bookingData.checkIn}
                    onChange={(e) =>
                      setBookingData({
                        ...bookingData,
                        checkIn: e.target.value
                      })
                    }
                  />
                </div>
              </div>
              <div className="space-y-2">
                <label htmlFor="check-out" className="text-sm font-medium">
                  Check-out
                </label>
                <div className="flex items-center border rounded-md p-2 bg-background">
                  <Calendar className="h-5 w-5 text-muted-foreground mr-2" />
                  <input
                    id="check-out"
                    type="date"
                    className="border-0 p-0 focus:outline-none w-full bg-transparent"
                    placeholder="Add date"
                    value={bookingData.checkOut}
                    onChange={(e) =>
                      setBookingData({
                        ...bookingData,
                        checkOut: e.target.value
                      })
                    }
                    min={bookingData.checkIn} // Prevent selecting checkout before checkin
                  />
>>>>>>> 9eb9f47d
                </div>
              </div>
            </Card>

            {/* Mobile Calendar - Show on mobile before reviews */}
            <div className="lg:hidden">
              <PropertyCalendar
                unavailableDates={property.availability.unavailableDates}
                onDateSelect={setSelectedDates}
                selectedDates={selectedDates}
                minNights={property.availability.minNights}
              />
            </div>

<<<<<<< HEAD
            {/* Map */}
            <PropertyMap
              address={property.address}
              coordinates={property.coordinates}
              neighborhoodInfo={property.neighborhoodInfo}
            />

            {/* Reviews */}
            <PropertyReviewsSection
              propertyId={property.id}
              averageRating={property.rating}
              totalReviews={property.reviewCount}
            />
          </div>

          {/* Right Column - Booking Card */}
          <div className="lg:col-span-1">
            <Card className="p-6 sticky top-24">
              <div className="flex items-center justify-between mb-6">
                <div>
                  <span className="text-2xl font-bold">${property.price}</span>
                  <span className="text-muted-foreground ml-1">USDC per night</span>
                </div>
                <Badge
                  variant="secondary"
                  className="bg-green-100 text-green-800 dark:bg-green-900 dark:text-green-100"
                >
                  Available
                </Badge>
=======
            <div className="space-y-2 mb-6">
              <label htmlFor="guest-count" className="text-sm font-medium">
                Guests
              </label>
              <div className="flex items-center border rounded-md p-2 bg-background">
                <Users className="h-5 w-5 text-muted-foreground mr-2" />
                <select
                  id="guest-count"
                  className="border-0 p-0 focus:outline-none w-full bg-transparent"
                  value={bookingData.guests}
                  onChange={(e) =>
                    setBookingData({
                      ...bookingData,
                      guests: Number(e.target.value)
                    })
                  }
                >
                  {[...Array(property.maxGuests)].map((_, i) => (
                    <option key={`guest-${i + 1}`} value={i + 1}>
                      {i + 1} {i === 0 ? "guest" : "guests"}
                    </option>
                  ))}
                </select>
>>>>>>> 9eb9f47d
              </div>

<<<<<<< HEAD
              {/* Calendar - Hidden on mobile */}
              <div className="mb-6 hidden lg:block">
                <PropertyCalendar
                  unavailableDates={property.availability.unavailableDates}
                  onDateSelect={setSelectedDates}
                  selectedDates={selectedDates}
                  minNights={property.availability.minNights}
                />
=======
            <div className="mb-6">
              <div className="flex justify-between mb-2">
                <span>
                  ${property.price} × {nights || 0} nights
                </span>
                <span>${subtotal || 0}</span>
              </div>
              <div className="flex justify-between mb-2">
                <span>Cleaning fee</span>
                <span>${cleaningFee}</span>
>>>>>>> 9eb9f47d
              </div>

              {/* Guests */}
              <div className="mb-6">
                <label htmlFor="guest-selector" className="block text-sm font-medium mb-2">
                  Guests
                </label>
                <div
                  id="guest-selector"
                  className="flex items-center justify-between border rounded-lg p-3"
                >
                  <span>Guests</span>
                  <div className="flex items-center gap-3">
                    <Button
                      variant="outline"
                      size="sm"
                      onClick={() => setGuests(Math.max(1, guests - 1))}
                      disabled={guests <= 1}
                      aria-label="Decrease number of guests"
                    >
                      -
                    </Button>
                    <span
                      className="w-8 text-center"
                      aria-live="polite"
                      aria-label={`${guests} guests selected`}
                    >
                      {guests}
                    </span>
                    <Button
                      variant="outline"
                      size="sm"
                      onClick={() => setGuests(Math.min(property.maxGuests, guests + 1))}
                      disabled={guests >= property.maxGuests}
                      aria-label="Increase number of guests"
                    >
                      +
                    </Button>
                  </div>
                </div>
              </div>

              {/* Cost Breakdown */}
              {costs.nights > 0 && (
                <div className="mb-6 space-y-2">
                  <div className="flex justify-between">
                    <span>
                      ${property.price} × {costs.nights} nights
                    </span>
                    <span>${costs.subtotal}</span>
                  </div>
                  <div className="flex justify-between">
                    <span>Cleaning fee</span>
                    <span>${costs.cleaningFee}</span>
                  </div>
                  <div className="flex justify-between">
                    <span>Service fee</span>
                    <span>${costs.serviceFee}</span>
                  </div>
                  <div className="border-t pt-2 flex justify-between font-bold">
                    <span>Total</span>
                    <span>${costs.total} USDC</span>
                  </div>
                </div>
              )}

              <Button
                className="w-full bg-[#4A90E2] hover:bg-[#357ABD] text-white"
                disabled={!selectedDates?.from || !selectedDates?.to}
                asChild
              >
                <Link href="/booking">Book Now with USDC</Link>
              </Button>

<<<<<<< HEAD
              <p className="text-xs text-center text-muted-foreground mt-4">
                You won't be charged yet. Payment will be processed securely through our crypto
                payment gateway.
              </p>
            </Card>
          </div>
=======
            <p className="text-xs text-center text-muted-foreground mt-4">
              You won&apos;t be charged yet. Payment will be processed through
              our secure crypto payment gateway.
            </p>
          </Card>
>>>>>>> 9eb9f47d
        </div>
      </div>
    </div>
  );
};

export default PropertyDetail;<|MERGE_RESOLUTION|>--- conflicted
+++ resolved
@@ -1,8 +1,6 @@
 "use client";
 
-<<<<<<< HEAD
 import type React from 'react';
-
 import { Badge } from '@/components/ui/badge';
 import { Button } from '@/components/ui/button';
 import { Card } from '@/components/ui/card';
@@ -26,7 +24,9 @@
   Waves,
   Wifi,
   Wind,
+  Calendar,
 } from 'lucide-react';
+import Image from 'next/image';
 import Link from 'next/link';
 import { useState } from 'react';
 import type { DateRange } from 'react-day-picker';
@@ -41,159 +41,11 @@
   const [guests, setGuests] = useState(1);
   const [isDescriptionExpanded, setIsDescriptionExpanded] = useState(false);
   const [isFavorited, setIsFavorited] = useState(false);
+  const [imageError, setImageError] = useState(false);
 
   const property = getPropertyById(id);
-=======
-import { Button } from "@/components/ui/button";
-import { Card } from "@/components/ui/card";
-import { MapPin, Star, Users, Home, Calendar, Wallet } from "lucide-react";
-import Image from "next/image";
-import Link from "next/link";
-import { useState } from "react";
-
-// Extended property type with additional details
-type Property = {
-  id: string;
-  title: string;
-  location: string;
-  price: number;
-  image: string;
-  rating: number;
-  distance: string;
-  maxGuests: number;
-  bedrooms: number;
-  amenities: string[];
-};
-const mockProperties = [
-  {
-    id: "1",
-    title: "Modern Apartment with Kitchen",
-    location: "Luján, Buenos Aires",
-    price: 2500,
-    image: "/images/house1.jpg",
-    rating: 4.1,
-    distance: "30km",
-    maxGuests: 4,
-    bedrooms: 2,
-    amenities: [
-      "Wi-Fi",
-      "Air conditioning",
-      "Fully equipped kitchen",
-      "Washer & dryer"
-    ]
-  },
-  {
-    id: "2",
-    title: "Luxury Villa with Pool",
-    location: "Luján, Buenos Aires",
-    price: 6000,
-    image: "/images/house2.jpg",
-    rating: 4.8,
-    distance: "6km",
-    maxGuests: 8,
-    bedrooms: 4,
-    amenities: [
-      "Pool",
-      "Wi-Fi",
-      "Air conditioning",
-      "Fully equipped kitchen",
-      "Washer & dryer"
-    ]
-  },
-  {
-    id: "3",
-    title: "Cozy Bedroom Suite",
-    location: "Luján, Buenos Aires",
-    price: 4500,
-    image: "/images/house3.jpg",
-    rating: 3.9,
-    distance: "14km",
-    maxGuests: 2,
-    bedrooms: 1,
-    amenities: ["Wi-Fi", "Air conditioning", "Fully equipped kitchen"]
-  },
-  {
-    id: "4",
-    title: "Elegant Studio Apartment",
-    location: "Luján, Buenos Aires",
-    price: 5600,
-    image: "/images/house4.jpg",
-    rating: 4.5,
-    distance: "8km",
-    maxGuests: 3,
-    bedrooms: 1,
-    amenities: [
-      "Wi-Fi",
-      "Air conditioning",
-      "Smart TV",
-      "Fully equipped kitchen"
-    ]
-  },
-  {
-    id: "5",
-    title: "Charming Kitchen Loft",
-    location: "Luján, Buenos Aires",
-    price: 2100,
-    image: "/images/house5.jpg",
-    rating: 4.2,
-    distance: "12km",
-    maxGuests: 2,
-    bedrooms: 1,
-    amenities: ["Wi-Fi", "Fully equipped kitchen", "Free parking"]
-  },
-  {
-    id: "6",
-    title: "Modern Architectural House",
-    location: "Luján, Buenos Aires",
-    price: 6500,
-    image: "/images/house.jpg",
-    rating: 4.7,
-    distance: "10km",
-    maxGuests: 6,
-    bedrooms: 3,
-    amenities: [
-      "Wi-Fi",
-      "Air conditioning",
-      "Fully equipped kitchen",
-      "Washer & dryer",
-      "Free parking",
-      "Smart TV"
-    ]
-  }
-];
-
-// Mock function to simulate API call - to be replaced with actual API
-const getPropertyById = (id: string): Property => {
-  // This would be replaced with an actual API call
->>>>>>> 9eb9f47d
 
   if (!property) {
-<<<<<<< HEAD
-=======
-    throw new Error(`Property with id "${id}" not found`);
-  }
-  return property;
-};
-
-interface PropertyDetailProps {
-  id: string;
-}
-
-export const PropertyDetail = ({ id }: PropertyDetailProps) => {
-  const [imageError, setImageError] = useState(false);
-
-  const [bookingData, setBookingData] = useState({
-    checkIn: "",
-    checkOut: "",
-    guests: 1
-  });
-
-  let property: Property;
-  // In a real app, this would use SWR or React Query with an API call
-  try {
-    property = getPropertyById(id);
-  } catch (error) {
->>>>>>> 9eb9f47d
     return (
       <div className="container mx-auto px-4 py-8 text-center">
         <Link
@@ -206,14 +58,10 @@
           <h2 className="text-2xl font-bold text-red-700 dark:text-red-400 mb-4">
             Property Not Found
           </h2>
-<<<<<<< HEAD
-          <p className="mb-4">The property you're looking for could not be found.</p>
-=======
           <p className="mb-4">
             The property you&apos;re looking for could not be found. It may have
             been removed or the ID is incorrect.
           </p>
->>>>>>> 9eb9f47d
           <Button asChild className="mt-4">
             <Link href="/">Browse Available Properties</Link>
           </Button>
@@ -222,33 +70,12 @@
     );
   }
 
-<<<<<<< HEAD
   const calculateNights = () => {
     if (!selectedDates?.from || !selectedDates?.to) return 0;
     return Math.floor(
       (selectedDates.to.getTime() - selectedDates.from.getTime()) / (1000 * 60 * 60 * 24)
     );
   };
-=======
-  const calculateNights = (checkIn: string, checkOut: string): number => {
-    if (!checkIn || !checkOut) return 0;
-
-    const checkInDate = new Date(checkIn);
-    const checkOutDate = new Date(checkOut);
-
-    // Validate dates
-    if (checkInDate >= checkOutDate) return 0;
-
-    const timeDiff = checkOutDate.getTime() - checkInDate.getTime();
-    return Math.ceil(timeDiff / (1000 * 60 * 60 * 24));
-  };
-
-  const nights = calculateNights(bookingData.checkIn, bookingData.checkOut);
-  const subtotal = property.price * nights;
-  const cleaningFee = 150;
-  const serviceFee = 100;
-  const total = subtotal + cleaningFee + serviceFee;
->>>>>>> 9eb9f47d
 
   const calculateTotal = () => {
     const nights = calculateNights();
@@ -264,7 +91,6 @@
     };
   };
 
-<<<<<<< HEAD
   const getAmenityIcon = (amenity: string) => {
     const iconMap: Record<string, React.ReactNode> = {
       'Wi-Fi': <Wifi className="w-5 h-5" />,
@@ -276,6 +102,7 @@
     };
     return iconMap[amenity] || <Shield className="w-5 h-5" />;
   };
+
   const handleShare = async () => {
     try {
       if (navigator.share) {
@@ -292,33 +119,8 @@
       toast.error('Failed to share link');
     }
   };
+
   const costs = calculateTotal();
-=======
-      <div className="grid grid-cols-1 lg:grid-cols-3 gap-8">
-        {/* Property Images */}
-        <div className="lg:col-span-2">
-          <div className="relative h-[400px] w-full rounded-lg overflow-hidden">
-            {!imageError ? (
-              <Image
-                src={property.image}
-                alt={property.title}
-                fill
-                className="object-cover"
-                priority
-                sizes="(max-width: 768px) 100vw, (max-width: 1200px) 70vw, 60vw"
-                onError={() => setImageError(true)}
-              />
-            ) : (
-              <div className="w-full h-full bg-gray-200 dark:bg-gray-700 flex items-center justify-center">
-                <p className="text-muted-foreground">Image not available</p>
-              </div>
-            )}
-            <div className="absolute bottom-4 right-4 bg-white/90 dark:bg-[#0B1D39]/90 px-3 py-1 rounded-md text-sm font-medium flex items-center">
-              <Star className="w-4 h-4 mr-1 text-yellow-500" />{" "}
-              {property.rating}
-            </div>
-          </div>
->>>>>>> 9eb9f47d
 
   return (
     <div className="min-h-screen bg-background pt-20">
@@ -348,7 +150,6 @@
             </div>
           </div>
 
-<<<<<<< HEAD
           <div className="flex items-center gap-2 mt-4 lg:mt-0">
             <Button variant="outline" size="sm" onClick={handleShare}>
               <Share className="w-4 h-4 mr-2" />
@@ -363,33 +164,6 @@
               <Heart className={`w-4 h-4 mr-2 ${isFavorited ? 'fill-red-500' : ''}`} />
               {isFavorited ? 'Saved' : 'Save'}
             </Button>
-=======
-          <div className="mb-8">
-            <h2 className="text-xl font-semibold mb-4">About this property</h2>
-            <p className="text-muted-foreground mb-4">
-              This beautiful property offers a perfect blend of comfort and
-              luxury. Located in the heart of {property.location}, it provides
-              easy access to local attractions, restaurants, and transportation.
-            </p>
-            <p className="text-muted-foreground">
-              The property features modern amenities, including high-speed WiFi,
-              a fully equipped kitchen, and comfortable sleeping arrangements.
-              Perfect for both short and long-term stays, this rental property
-              accepts cryptocurrency payments for a seamless booking experience.
-            </p>
-          </div>
-
-          <div className="mb-8">
-            <h2 className="text-2xl font-semibold mb-4">Amenities</h2>
-            <ul className="grid grid-cols-1 md:grid-cols-2 gap-2">
-              {property.amenities.map((amenity) => (
-                <li key={amenity} className="flex items-center">
-                  <span className="w-2 h-2 bg-blue-600 dark:bg-blue-400 rounded-full mr-2" />
-                  {amenity}
-                </li>
-              ))}
-            </ul>
->>>>>>> 9eb9f47d
           </div>
         </div>
 
@@ -419,7 +193,6 @@
               </Card>
             </div>
 
-<<<<<<< HEAD
             {/* Description */}
             <Card className="p-6">
               <h2 className="text-xl font-semibold mb-4">About this property</h2>
@@ -429,7 +202,9 @@
                     !isDescriptionExpanded ? 'line-clamp-3' : ''
                   }`}
                 >
-                  {property.description}
+                  {property.description || 
+                    `This beautiful property offers a perfect blend of comfort and luxury. Located in the heart of ${property.location}, it provides easy access to local attractions, restaurants, and transportation. The property features modern amenities, including high-speed WiFi, a fully equipped kitchen, and comfortable sleeping arrangements. Perfect for both short and long-term stays, this rental property accepts cryptocurrency payments for a seamless booking experience.`
+                  }
                 </p>
                 <Button
                   variant="ghost"
@@ -471,63 +246,21 @@
                 <div>
                   <h3 className="font-medium mb-2">Check-in / Check-out</h3>
                   <div className="text-muted-foreground space-y-1">
-                    <p>Check-in: {property.policies.checkIn}</p>
-                    <p>Check-out: {property.policies.checkOut}</p>
+                    <p>Check-in: {property.policies?.checkIn || '3:00 PM'}</p>
+                    <p>Check-out: {property.policies?.checkOut || '11:00 AM'}</p>
                   </div>
                 </div>
                 <div>
                   <h3 className="font-medium mb-2">Cancellation Policy</h3>
-                  <p className="text-muted-foreground">{property.policies.cancellation}</p>
+                  <p className="text-muted-foreground">
+                    {property.policies?.cancellation || 'Free cancellation up to 48 hours before check-in'}
+                  </p>
                 </div>
                 <div>
                   <h3 className="font-medium mb-2">Security Deposit</h3>
                   <p className="text-muted-foreground">
-                    ${property.policies.deposit} USDC (refundable)
+                    ${property.policies?.deposit || 200} USDC (refundable)
                   </p>
-=======
-            <div className="grid grid-cols-2 gap-4 mb-6">
-              <div className="space-y-2">
-                <label htmlFor="check-in" className="text-sm font-medium">
-                  Check-in
-                </label>
-                <div className="flex items-center border rounded-md p-2 bg-background">
-                  <Calendar className="h-5 w-5 text-muted-foreground mr-2" />
-                  <input
-                    id="check-in"
-                    type="date"
-                    className="border-0 p-0 focus:outline-none w-full bg-transparent"
-                    placeholder="Add date"
-                    value={bookingData.checkIn}
-                    onChange={(e) =>
-                      setBookingData({
-                        ...bookingData,
-                        checkIn: e.target.value
-                      })
-                    }
-                  />
-                </div>
-              </div>
-              <div className="space-y-2">
-                <label htmlFor="check-out" className="text-sm font-medium">
-                  Check-out
-                </label>
-                <div className="flex items-center border rounded-md p-2 bg-background">
-                  <Calendar className="h-5 w-5 text-muted-foreground mr-2" />
-                  <input
-                    id="check-out"
-                    type="date"
-                    className="border-0 p-0 focus:outline-none w-full bg-transparent"
-                    placeholder="Add date"
-                    value={bookingData.checkOut}
-                    onChange={(e) =>
-                      setBookingData({
-                        ...bookingData,
-                        checkOut: e.target.value
-                      })
-                    }
-                    min={bookingData.checkIn} // Prevent selecting checkout before checkin
-                  />
->>>>>>> 9eb9f47d
                 </div>
               </div>
             </Card>
@@ -535,14 +268,13 @@
             {/* Mobile Calendar - Show on mobile before reviews */}
             <div className="lg:hidden">
               <PropertyCalendar
-                unavailableDates={property.availability.unavailableDates}
+                unavailableDates={property.availability?.unavailableDates || []}
                 onDateSelect={setSelectedDates}
                 selectedDates={selectedDates}
-                minNights={property.availability.minNights}
+                minNights={property.availability?.minNights || 1}
               />
             </div>
 
-<<<<<<< HEAD
             {/* Map */}
             <PropertyMap
               address={property.address}
@@ -572,54 +304,16 @@
                 >
                   Available
                 </Badge>
-=======
-            <div className="space-y-2 mb-6">
-              <label htmlFor="guest-count" className="text-sm font-medium">
-                Guests
-              </label>
-              <div className="flex items-center border rounded-md p-2 bg-background">
-                <Users className="h-5 w-5 text-muted-foreground mr-2" />
-                <select
-                  id="guest-count"
-                  className="border-0 p-0 focus:outline-none w-full bg-transparent"
-                  value={bookingData.guests}
-                  onChange={(e) =>
-                    setBookingData({
-                      ...bookingData,
-                      guests: Number(e.target.value)
-                    })
-                  }
-                >
-                  {[...Array(property.maxGuests)].map((_, i) => (
-                    <option key={`guest-${i + 1}`} value={i + 1}>
-                      {i + 1} {i === 0 ? "guest" : "guests"}
-                    </option>
-                  ))}
-                </select>
->>>>>>> 9eb9f47d
-              </div>
-
-<<<<<<< HEAD
+              </div>
+
               {/* Calendar - Hidden on mobile */}
               <div className="mb-6 hidden lg:block">
                 <PropertyCalendar
-                  unavailableDates={property.availability.unavailableDates}
+                  unavailableDates={property.availability?.unavailableDates || []}
                   onDateSelect={setSelectedDates}
                   selectedDates={selectedDates}
-                  minNights={property.availability.minNights}
+                  minNights={property.availability?.minNights || 1}
                 />
-=======
-            <div className="mb-6">
-              <div className="flex justify-between mb-2">
-                <span>
-                  ${property.price} × {nights || 0} nights
-                </span>
-                <span>${subtotal || 0}</span>
-              </div>
-              <div className="flex justify-between mb-2">
-                <span>Cleaning fee</span>
-                <span>${cleaningFee}</span>
->>>>>>> 9eb9f47d
               </div>
 
               {/* Guests */}
@@ -694,20 +388,12 @@
                 <Link href="/booking">Book Now with USDC</Link>
               </Button>
 
-<<<<<<< HEAD
               <p className="text-xs text-center text-muted-foreground mt-4">
-                You won't be charged yet. Payment will be processed securely through our crypto
+                You won&apos;t be charged yet. Payment will be processed securely through our crypto
                 payment gateway.
               </p>
             </Card>
           </div>
-=======
-            <p className="text-xs text-center text-muted-foreground mt-4">
-              You won&apos;t be charged yet. Payment will be processed through
-              our secure crypto payment gateway.
-            </p>
-          </Card>
->>>>>>> 9eb9f47d
         </div>
       </div>
     </div>
